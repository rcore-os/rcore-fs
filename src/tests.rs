use std::fs::{self, OpenOptions};
use std::boxed::Box;
use std::sync::Arc;
use std::mem::uninitialized;
<<<<<<< HEAD
use super::sfs::*;
use super::vfs::*;
use super::structs::AsBuf;
=======
use crate::sfs::*;
use crate::vfs::*;
use crate::vfs::INode;
use crate::structs::{DiskEntry, AsBuf};
>>>>>>> 249383f7

fn _open_sample_file() -> Arc<SimpleFileSystem> {
    fs::copy("sfs.img", "test.img").expect("failed to open sfs.img");
    let file = OpenOptions::new()
        .read(true).write(true).open("test.img")
        .expect("failed to open test.img");
    SimpleFileSystem::open(Box::new(file))
        .expect("failed to open SFS")
}

fn _create_new_sfs() -> Arc<SimpleFileSystem> {
    let file = OpenOptions::new()
        .read(true).write(true).create(true).open("test.img")
        .expect("failed to create file");
    SimpleFileSystem::create(Box::new(file), 32 * 4096)
}

#[test]
#[ignore]
fn open_sample_file() {
    _open_sample_file();
}

#[test]
fn create_new_sfs() {
    let sfs = _create_new_sfs();
    let _root = sfs.root_inode();
}

<<<<<<< HEAD
#[test]
#[ignore]
fn print_root() -> Result<()> {
    let sfs = _open_sample_file();
    let root = sfs.root_inode();
    println!("{:?}", root);

    let files = root.list()?;
    println!("{:?}", files);
    assert_eq!(files[3], root.get_entry(3)?);

    sfs.sync()?;
    Ok(())
}

=======
>>>>>>> 249383f7
#[test]
fn create_file() -> Result<()> {
    let sfs = _create_new_sfs();
    let root = sfs.root_inode();
    let file1 = root.create("file1", FileType::File)?;

    assert_eq!(file1.info()?, FileInfo {
        size: 0,
        type_: FileType::File,
        mode: 0,
        blocks: 0,
        nlinks: 1,
    });

    sfs.sync()?;
    Ok(())
}

#[test]
fn resize() -> Result<()> {
    let sfs = _create_new_sfs();
    let root = sfs.root_inode();
    let file1 = root.create("file1", FileType::File)?;
    assert_eq!(file1.info()?.size, 0, "empty file size != 0");

    const SIZE1: usize = 0x1234;
    const SIZE2: usize = 0x1250;
    file1.resize(SIZE1)?;
    assert_eq!(file1.info()?.size, SIZE1, "wrong size after resize");
    let mut data1: [u8; SIZE2] = unsafe { uninitialized() };
    impl AsBuf for [u8; SIZE2] {}
    let len = file1.read_at(0, data1.as_buf_mut())?;
    assert_eq!(len, SIZE1, "wrong size returned by read_at()");
    assert_eq!(&data1[..SIZE1], &[0u8; SIZE1][..], "expanded data should be 0");

    sfs.sync()?;
    Ok(())
}

#[test]
fn resize_on_dir_should_panic() -> Result<()> {
   let sfs = _create_new_sfs();
   let root = sfs.root_inode();
   assert!(root.resize(4096).is_err());
   sfs.sync()?;

   Ok(())
}

#[test]
fn resize_too_large_should_panic() -> Result<()> {
   let sfs = _create_new_sfs();
   let root = sfs.root_inode();
   let file1 = root.create("file1", FileType::File)?;
   assert!(file1.resize(1 << 28).is_err());
   sfs.sync()?;

   Ok(())
}

#[test]
fn create_then_lookup() -> Result<()> {
    let sfs = _create_new_sfs();
    let root = sfs.root_inode();

    assert!(Arc::ptr_eq(&root.lookup(".")?, &root), "failed to find .");
    assert!(Arc::ptr_eq(&root.lookup("..")?, &root), "failed to find ..");

    let file1 = root.create("file1", FileType::File)
        .expect("failed to create file1");
    assert!(Arc::ptr_eq(&root.lookup("file1")?, &file1), "failed to find file1");
    assert!(root.lookup("file2").is_err(), "found non-existent file");

    let dir1 = root.create("dir1", FileType::Dir)
        .expect("failed to create dir1");
    let file2 = dir1.create("file2", FileType::File)
        .expect("failed to create /dir1/file2");
    assert!(Arc::ptr_eq(&root.lookup("dir1/file2")?, &file2), "failed to find dir1/file1");
    assert!(Arc::ptr_eq(&dir1.lookup("..")?, &root), "failed to find .. from dir1");

    sfs.sync()?;
    Ok(())
}

#[test]
fn arc_layout() {
    // [usize, usize, T]
    //  ^ start       ^ Arc::into_raw
    let p = Arc::new([2u8; 5]);
    let ptr = Arc::into_raw(p);
    let start = unsafe { (ptr as *const usize).offset(-2) };
    let ns = unsafe { &*(start as *const [usize; 2]) };
    assert_eq!(ns, &[1usize, 1]);
}

#[test]
#[ignore]
fn kernel_image_file_create() -> Result<()> {
    let sfs = _open_sample_file();
    let root = sfs.root_inode();
    let files_count_before = root.list()?.len();
    root.create("hello2", FileType::File)?;
    let files_count_after = root.list()?.len();
    assert_eq!(files_count_before + 1, files_count_after);
    assert!(root.lookup("hello2").is_ok());

    sfs.sync()?;
    Ok(())
}

#[test]
#[ignore]
fn kernel_image_file_unlink() -> Result<()> {
    let sfs = _open_sample_file();
    let root = sfs.root_inode();
    let files_count_before = root.list()?.len();
    root.unlink("hello")?;
    let files_count_after = root.list()?.len();
    assert_eq!(files_count_before, files_count_after + 1);
    assert!(root.lookup("hello").is_err());

    sfs.sync()?;
    Ok(())
}

#[test]
#[ignore]
fn kernel_image_file_rename() -> Result<()> {
    let sfs = _open_sample_file();
    let root = sfs.root_inode();
    let files_count_before = root.list()?.len();
    root.rename("hello", "hello2")?;
    let files_count_after = root.list()?.len();
    assert_eq!(files_count_before, files_count_after);
    assert!(root.lookup("hello").is_err());
    assert!(root.lookup("hello2").is_ok());

    sfs.sync()?;
    Ok(())
}

#[test]
#[ignore]
fn kernel_image_file_move() -> Result<()> {
    let sfs = _open_sample_file();
    let root = sfs.root_inode();
    let files_count_before = root.list()?.len();
    root.unlink("divzero")?;
    let rust_dir = root.create("rust", FileType::Dir)?;
    root.move_("hello", &rust_dir, "hello_world")?;
    let files_count_after = root.list()?.len();
    assert_eq!(files_count_before, files_count_after + 1);
    assert!(root.lookup("hello").is_err());
    assert!(root.lookup("divzero").is_err());
    assert!(root.lookup("rust").is_ok());
    assert!(rust_dir.lookup("hello_world").is_ok());

    sfs.sync()?;
    Ok(())
}

#[test]
fn hard_link() -> Result<()> {
    let sfs = _create_new_sfs();
    let root = sfs.root_inode();
    let file1 = root.create("file1", FileType::File)?;
    root.link("file2", &file1)?;
    let file2 = root.lookup("file2")?;
    file1.resize(100)?;
    assert_eq!(file2.info()?.size, 100);

    sfs.sync()?;
    Ok(())
}

#[test]
fn nlinks() -> Result<()> {
    let sfs = _create_new_sfs();
    let root = sfs.root_inode();
    // -root
    assert_eq!(root.info()?.nlinks, 2);

    let file1 = root.create("file1", FileType::File)?;
    // -root
    //   `-file1 <f1>
    assert_eq!(file1.info()?.nlinks, 1);
    assert_eq!(root.info()?.nlinks, 2);

    let dir1 = root.create("dir1", FileType::Dir)?;
    // -root
    //   +-dir1
    //   `-file1 <f1>
    assert_eq!(dir1.info()?.nlinks, 2);
    assert_eq!(root.info()?.nlinks, 3);

    root.rename("dir1", "dir_1")?;
    // -root
    //   +-dir_1
    //   `-file1 <f1>
    assert_eq!(dir1.info()?.nlinks, 2);
    assert_eq!(root.info()?.nlinks, 3);

    dir1.link("file1_", &file1)?;
    // -root
    //   +-dir_1
    //   |  `-file1_ <f1>
    //   `-file1 <f1>
    assert_eq!(dir1.info()?.nlinks, 2);
    assert_eq!(root.info()?.nlinks, 3);
    assert_eq!(file1.info()?.nlinks, 2);

    let dir2 = root.create("dir2", FileType::Dir)?;
    // -root
    //   +-dir_1
    //   |  `-file1_ <f1>
    //   +-dir2
    //   `-file1 <f1>
    assert_eq!(dir1.info()?.nlinks, 2);
    assert_eq!(dir2.info()?.nlinks, 2);
    assert_eq!(root.info()?.nlinks, 4);
    assert_eq!(file1.info()?.nlinks, 2);

    root.rename("file1", "file_1")?;
    // -root
    //   +-dir_1
    //   |  `-file1_ <f1>
    //   +-dir2
    //   `-file_1 <f1>
    assert_eq!(dir1.info()?.nlinks, 2);
    assert_eq!(dir2.info()?.nlinks, 2);
    assert_eq!(root.info()?.nlinks, 4);
    assert_eq!(file1.info()?.nlinks, 2);

    root.move_("file_1", &dir2, "file__1")?;
    // -root
    //   +-dir_1
    //   |  `-file1_ <f1>
    //   `-dir2
    //      `-file__1 <f1>
    assert_eq!(dir1.info()?.nlinks, 2);
    assert_eq!(dir2.info()?.nlinks, 2);
    assert_eq!(root.info()?.nlinks, 4);
    assert_eq!(file1.info()?.nlinks, 2);

    root.move_("dir_1", &dir2, "dir__1")?;
    // -root
    //   `-dir2
    //      +-dir__1
    //      |  `-file1_ <f1>
    //      `-file__1 <f1>
    assert_eq!(dir1.info()?.nlinks, 2);
    assert_eq!(dir2.info()?.nlinks, 3);
    assert_eq!(root.info()?.nlinks, 3);
    assert_eq!(file1.info()?.nlinks, 2);

    dir2.unlink("file__1")?;
    // -root
    //   `-dir2
    //      `-dir__1
    //         `-file1_ <f1>
    assert_eq!(file1.info()?.nlinks, 1);
    assert_eq!(dir1.info()?.nlinks, 2);
    assert_eq!(dir2.info()?.nlinks, 3);
    assert_eq!(root.info()?.nlinks, 3);

    dir1.unlink("file1_")?;
    // -root
    //   `-dir2
    //      `-dir__1
    assert_eq!(file1.info()?.nlinks, 0);
    assert_eq!(dir1.info()?.nlinks, 2);
    assert_eq!(dir2.info()?.nlinks, 3);
    assert_eq!(root.info()?.nlinks, 3);

    dir2.unlink("dir__1")?;
    // -root
    //   `-dir2
    assert_eq!(file1.info()?.nlinks, 0);
    assert_eq!(dir1.info()?.nlinks, 0);
    assert_eq!(root.info()?.nlinks, 3);
    assert_eq!(dir2.info()?.nlinks, 2);

    root.unlink("dir2")?;
    // -root
    assert_eq!(file1.info()?.nlinks, 0);
    assert_eq!(dir1.info()?.nlinks, 0);
    assert_eq!(root.info()?.nlinks, 2);
    assert_eq!(dir2.info()?.nlinks, 0);

    sfs.sync()?;
    Ok(())
}<|MERGE_RESOLUTION|>--- conflicted
+++ resolved
@@ -2,16 +2,9 @@
 use std::boxed::Box;
 use std::sync::Arc;
 use std::mem::uninitialized;
-<<<<<<< HEAD
-use super::sfs::*;
-use super::vfs::*;
-use super::structs::AsBuf;
-=======
 use crate::sfs::*;
 use crate::vfs::*;
-use crate::vfs::INode;
-use crate::structs::{DiskEntry, AsBuf};
->>>>>>> 249383f7
+use crate::structs::AsBuf;
 
 fn _open_sample_file() -> Arc<SimpleFileSystem> {
     fs::copy("sfs.img", "test.img").expect("failed to open sfs.img");
@@ -41,24 +34,6 @@
     let _root = sfs.root_inode();
 }
 
-<<<<<<< HEAD
-#[test]
-#[ignore]
-fn print_root() -> Result<()> {
-    let sfs = _open_sample_file();
-    let root = sfs.root_inode();
-    println!("{:?}", root);
-
-    let files = root.list()?;
-    println!("{:?}", files);
-    assert_eq!(files[3], root.get_entry(3)?);
-
-    sfs.sync()?;
-    Ok(())
-}
-
-=======
->>>>>>> 249383f7
 #[test]
 fn create_file() -> Result<()> {
     let sfs = _create_new_sfs();
